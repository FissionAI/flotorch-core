[build-system]
requires = ["setuptools", "wheel"]
build-backend = "setuptools.build_meta"

[project]
name = "FloTorch-core"

<<<<<<< HEAD
version = "2.9.0"
=======
version = "2.8.5"
>>>>>>> 0f0b4243

description = "A Python project for FloTorch"
readme = { file = "README.md", content-type = "text/markdown" }
authors = [
    { name = "Shiva Krishna", email = "shiva.krishnaah@gmail.com" }
]
license = { text = "MIT" }
dependencies = [
    "langchain==0.3.14",
    "boto3==1.36.2",
    "ollama==0.4.6",
    "PyPDF2==3.0.1",
    "opensearch-py==2.8.0",
    "sagemaker==2.235.2",
    "openai==1.57.4",
    "ragas==0.2.14"
]

[project.optional-dependencies]
dev = [
    "pytest==8.3.4", 
    "testcontainers==4.9.0",
    "minio==7.2.15",
    "moto==5.0.27"
    ]

[tool.setuptools]
packages = { find = {} }  # Automatically finds all packages in your source.

[tool.flake8]
max-line-length = 88<|MERGE_RESOLUTION|>--- conflicted
+++ resolved
@@ -5,11 +5,7 @@
 [project]
 name = "FloTorch-core"
 
-<<<<<<< HEAD
 version = "2.9.0"
-=======
-version = "2.8.5"
->>>>>>> 0f0b4243
 
 description = "A Python project for FloTorch"
 readme = { file = "README.md", content-type = "text/markdown" }
