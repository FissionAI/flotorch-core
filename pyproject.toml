[build-system]
requires = ["setuptools", "wheel"]
build-backend = "setuptools.build_meta"

[project]
name = "FloTorch-core"
<<<<<<< HEAD
version = "2.4.0"
=======
version = "2.3.0"
>>>>>>> 1bef6cda
description = "A Python project for FloTorch"
authors = [
    { name = "Shiva Krishna", email = "shiva.krishnaah@gmail.com" }
]
license = { text = "MIT" }
dependencies = [
    "langchain==0.3.14",
    "boto3==1.36.2",
    "ollama==0.4.6",
    "PyPDF2==3.0.1",
    "opensearch-py==2.8.0",
    "sagemaker==2.235.2"
]

[project.optional-dependencies]
dev = [
    "pytest==8.3.4", 
    "testcontainers==4.9.0",
    "minio==7.2.15",
    "moto==5.0.27"
    ]

[tool.setuptools]
packages = { find = {} }  # Automatically finds all packages in your source.

[tool.flake8]
max-line-length = 88<|MERGE_RESOLUTION|>--- conflicted
+++ resolved
@@ -4,11 +4,9 @@
 
 [project]
 name = "FloTorch-core"
-<<<<<<< HEAD
+
 version = "2.4.0"
-=======
-version = "2.3.0"
->>>>>>> 1bef6cda
+
 description = "A Python project for FloTorch"
 authors = [
     { name = "Shiva Krishna", email = "shiva.krishnaah@gmail.com" }
