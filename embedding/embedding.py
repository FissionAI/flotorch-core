from abc import ABC, abstractmethod
from typing import List, Dict

from chunking.chunking import Chunk

"""
This class is responsible for embedding the text using the Llama model.
"""
class EmbeddingMetadata:
    """
    Initializes the EmbeddingMetadata class.
    :param input_tokens: The number of input tokens.
    :param latency_ms: The latency in milliseconds.
    """
    def __init__(self, input_tokens: int, latency_ms: int):
        self.input_tokens = input_tokens
        self.latency_ms = latency_ms
    
    def append(self, metadata: 'EmbeddingMetadata'):
        self.input_tokens += int(metadata.input_tokens)
        self.latency_ms += int(metadata.latency_ms)


class Embeddings:
    """
    Initializes the Embeddings class.
    :param embeddings: The embeddings.
    :param metadata: The metadata.
    """
    def __init__(self, embeddings: List[List[float]], metadata: EmbeddingMetadata):
        self.embeddings = embeddings
        self.metadata = metadata

    def to_json(self) -> Dict:
        return {
            "embeddings": self.embeddings,
            "metadata": {
                "input_tokens": self.metadata.input_tokens,
                "latency_ms": self.metadata.latency_ms
            }
        }

class EmbeddingList:
    def __init__(self):
        self.embeddings: List[Embeddings] = []
        self.metadata = EmbeddingMetadata(0, 0)

    def append(self, embeddings: Embeddings):
        self.embeddings.append(embeddings.embeddings)
        self.metadata.append(embeddings.metadata)

"""
This class is responsible for embedding the text."""
class BaseEmbedding(ABC):
    """
    Initializes the BaseEmbedding class.
    :param dimensions: The dimensions of the embedding.
    :param normalize: Normalize the embedding.
    """

    def __init__(self, dimensions: int = 256, normalize: bool = True) -> None:
        super().__init__()
        self.dimension = dimensions
        self.normalize = normalize

    """
    Prepares the chunk for embedding.
    :param chunk: The chunk to be embedded.
    :return: The prepared chunk.
    """
    @abstractmethod
    def _prepare_chunk(self, chunk: Chunk) -> Dict:
        pass

    """
    Embeds the chunk.
    :param chunk: The chunk to be embedded.
    :return: The embeddings.
    """
    @abstractmethod
    def embed(self, chunk: Chunk) -> Embeddings:
        pass

    """
    Embeds the list of chunks.
    :param chunks: The list of chunks to be embedded.
    :return: The list of embeddings.
    """
    def embed_list(self, chunks: List[Chunk]) -> EmbeddingList:
        embedding_list = EmbeddingList()
        if not isinstance(chunks, list):
            return embedding_list.append(self.embed(chunks))
        for chunk in chunks:
            embedding = self.embed(chunk)
            embedding_list.append(embedding)
<<<<<<< HEAD
            
=======
>>>>>>> 43a44eb3
        return embedding_list<|MERGE_RESOLUTION|>--- conflicted
+++ resolved
@@ -93,8 +93,4 @@
         for chunk in chunks:
             embedding = self.embed(chunk)
             embedding_list.append(embedding)
-<<<<<<< HEAD
-            
-=======
->>>>>>> 43a44eb3
         return embedding_list